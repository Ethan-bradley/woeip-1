--- conflicted
+++ resolved
@@ -13,32 +13,6 @@
 from . import models
 
 
-<<<<<<< HEAD
-=======
-def parse_header(f):
-    """Parse the header for a DusTrak II file.
-
-    Relies on a the presence of an empty line (containing only "\n")
-    to mark the end of the header section. After running the function
-    on a properly formatted DusTrack file, the file handle will point
-    to the line containing the column names of the data.
-
-    Parameters
-    ----------
-    f : file handle
-    """
-    header = {}
-
-    lines = itertools.takewhile(lambda x: x not in (b'\n', b'\r', b'\r\n'), f)
-    for line in lines:
-        line = line.rstrip(b'\n\r')
-        key, value = line.split(b',')
-        header[key] = value
-
-    return header
-
-
->>>>>>> 563c55dc
 def parse_gps_sentence(sentence):
     """Parse an NMEA 0183 formatted data sample.
 
@@ -152,16 +126,9 @@
     if data.columns[0] != 'Elapsed Time [s]':
         raise ValueError('First column must be elapsed time in seconds')
 
-<<<<<<< HEAD
     start_time = ' '.join([header['Test Start Date'],
                            header['Test Start Time']])
     start_time = datetime.datetime.strptime(start_time, '%m/%d/%Y %I:%M:%S %p')
-=======
-    start_time = b' '.join([header[b'Test Start Date'],
-                            header[b'Test Start Time']])
-    start_time = datetime.datetime.strptime(start_time.decode('utf-8'),
-                                            '%m/%d/%Y %I:%M:%S %p')
->>>>>>> 563c55dc
 
     local_timezone = pytz.timezone(tz)
     start_time = local_timezone.localize(start_time)
@@ -193,12 +160,7 @@
     A pandas DataFrame
     """
     gps = []
-<<<<<<< HEAD
     for sample in contents.split('\n'):
-=======
-    for sample in file_handle:
-        sample = sample.decode('utf-8')
->>>>>>> 563c55dc
         if sample.startswith('$GPRMC'):
             gps_sample = parse_gps_sentence(sample)
             gps_dict = sentence_to_dict(gps_sample)
@@ -257,23 +219,7 @@
     -------
     A pandas DataFrame containing the sample time (in UTC), latitude, longitude, and measurement
     """
-<<<<<<< HEAD
     joined_data = pd.merge_asof(air_quality, gps, on='time', direction='nearest',
-=======
-    dustrak_file_handle.seek(0)
-    gps_file_handle.seek(0)
-    try:
-        data = load_dustrak(dustrak_file_handle, tz)
-    except Exception as e:
-        raise ValueError(f"Dustrak file format not recognized. {e}")
-
-    try:
-        gps = load_gps(gps_file_handle)
-    except Exception as e:
-        raise ValueError(f"GPS file format not recognized. {e}")
-
-    joined_data = pd.merge_asof(data, gps, on='time', direction='nearest',
->>>>>>> 563c55dc
                                 tolerance=pd.Timedelta(f'{tolerance}s'))
 
     invalid_indices = joined_data[['lat', 'lon', 'Mass [mg/m3]']].isnull().any(1)
